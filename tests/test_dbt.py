--- conflicted
+++ resolved
@@ -254,13 +254,9 @@
             }
         }
         mock_self = Mock()
-<<<<<<< HEAD
         mock_self.profiles_dir = Path()
-=======
-        mock_self.profiles_dir = ""
         profile = profiles_dict["a_profile"]
         mock_self.ProfileRenderer().render_data.return_value = profile
->>>>>>> a614784e
         mock_self.project_dict = {"profile": "a_profile"}
         mock_self.yaml.safe_load.return_value = profiles_dict
         with self.assertRaises(ValueError):
