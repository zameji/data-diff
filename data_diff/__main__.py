--- conflicted
+++ resolved
@@ -317,11 +317,8 @@
                 json_output=kw["json_output"],
                 state=state,
                 where_flag=kw["where"],
-<<<<<<< HEAD
                 stats_flag=kw["stats"],
-=======
                 columns_flag=kw["columns"],
->>>>>>> 101a488d
             )
         else:
             return _data_diff(
