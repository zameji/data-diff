import math
from urllib.parse import urlparse

from typing import Union
from uuid import UUID


def safezip(*args):
    "zip but makes sure all sequences are the same length"
    assert len(set(map(len, args))) == 1
    return zip(*args)


def split_space(start, end, count):
    size = end - start
    return list(range(start, end, (size + 1) // (count + 1)))[1 : count + 1]


class ArithUUID(UUID):
    "A UUID that supports basic arithmetic (add, sub)"

    def __add__(self, other: Union[UUID, int]):
        if isinstance(other, int):
            return type(self)(int=self.int + other)
        return NotImplemented

    def __sub__(self, other: Union[UUID, int]):
        if isinstance(other, int):
            return type(self)(int=self.int - other)
        elif isinstance(other, UUID):
            return self.int - other.int
        return NotImplemented

    def __int__(self):
        return self.int


def is_uuid(u):
    try:
        UUID(u)
    except ValueError:
        return False
    return True


def number_to_human(n):
    millnames = ["", "k", "m", "b"]
    n = float(n)
    millidx = max(
        0,
        min(len(millnames) - 1, int(math.floor(0 if n == 0 else math.log10(abs(n)) / 3))),
    )

    return "{:.0f}{}".format(n / 10 ** (3 * millidx), millnames[millidx])


<<<<<<< HEAD
def _join_if_any(sym, args):
    args = list(args)
    if not args:
        return ''
    return sym.join(str(a) for a in args if a)

def remove_password_from_url(url: str, replace_with: str="***") -> str:
    parsed = urlparse(url)
    account = parsed.username or ''
    if parsed.password:
        account += ':' + replace_with
    host = _join_if_any(":", filter(None, [parsed.hostname, parsed.port]))
    netloc = _join_if_any("@", filter(None, [account, host]))
    replaced = parsed._replace(netloc=netloc)
    return replaced.geturl()
=======
def join_iter(joiner: Any, iterable: iter) -> iter:
    it = iter(iterable)
    yield next(it)
    for i in it:
        yield joiner
        yield i
>>>>>>> 4afeaf0f
<|MERGE_RESOLUTION|>--- conflicted
+++ resolved
@@ -54,7 +54,6 @@
     return "{:.0f}{}".format(n / 10 ** (3 * millidx), millnames[millidx])
 
 
-<<<<<<< HEAD
 def _join_if_any(sym, args):
     args = list(args)
     if not args:
@@ -70,11 +69,10 @@
     netloc = _join_if_any("@", filter(None, [account, host]))
     replaced = parsed._replace(netloc=netloc)
     return replaced.geturl()
-=======
+
 def join_iter(joiner: Any, iterable: iter) -> iter:
     it = iter(iterable)
     yield next(it)
     for i in it:
         yield joiner
         yield i
->>>>>>> 4afeaf0f
