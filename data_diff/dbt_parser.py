from argparse import Namespace
from collections import defaultdict
import json
from pathlib import Path
from typing import Any, List, Dict, Tuple, Set, Optional

import attrs
import yaml
from pydantic import BaseModel

from packaging.version import parse as parse_version
from dbt.config.renderer import ProfileRenderer
from data_diff.dbt_config_validators import ManifestJsonConfig, RunResultsJsonConfig

from data_diff.errors import (
    DataDiffDbtBigQueryUnsupportedMethodError,
    DataDiffDbtConnectionNotImplementedError,
    DataDiffDbtCoreNoRunnerError,
    DataDiffDbtNoSuccessfulModelsInRunError,
    DataDiffDbtProfileNotFoundError,
    DataDiffDbtRedshiftPasswordOnlyError,
    DataDiffDbtRunResultsVersionError,
    DataDiffDbtSelectNoMatchingModelsError,
    DataDiffDbtSelectUnexpectedError,
    DataDiffDbtSnowflakeSetConnectionError,
    DataDiffSimpleSelectNotFound,
)

from data_diff.utils import getLogger, get_from_dict_with_raise


logger = getLogger(__name__)


# getting this dbt_runner will only succeed in dbt-core>=1.5
# it's needed for `--select` functionality
def try_get_dbt_runner():
    try:
        from dbt.cli.main import dbtRunner
    except ImportError:
        dbtRunner = None

    if dbtRunner is not None:
        dbt_runner = dbtRunner()
    else:
        dbt_runner = None

    return dbt_runner


# ProfileRenderer.render_data() fails without instantiating global flag MACRO_DEBUGGING in dbt-core 1.5
# hacky but seems to be a bug on dbt's end
def try_set_dbt_flags():
    try:
        from dbt.flags import set_flags

        set_flags(Namespace(MACRO_DEBUGGING=False))
    except:
        pass


RUN_RESULTS_PATH = "target/run_results.json"
MANIFEST_PATH = "target/manifest.json"
PROJECT_FILE = "dbt_project.yml"
PROFILES_FILE = "profiles.yml"
LOWER_DBT_V = "1.0.0"
UPPER_DBT_V = "1.7.0"


# https://github.com/dbt-labs/dbt-core/blob/c952d44ec5c2506995fbad75320acbae49125d3d/core/dbt/cli/resolvers.py#L6
def default_project_dir() -> Path:
    paths = list(Path.cwd().parents)
    paths.insert(0, Path.cwd())
    return next((x for x in paths if (x / PROJECT_FILE).exists()), Path.cwd())


# https://github.com/dbt-labs/dbt-core/blob/c952d44ec5c2506995fbad75320acbae49125d3d/core/dbt/cli/resolvers.py#L12
def default_profiles_dir() -> Path:
    return Path.cwd() if (Path.cwd() / PROFILES_FILE).exists() else Path.home() / ".dbt"


def legacy_profiles_dir() -> Path:
    return Path.home() / ".dbt"


class TDatadiffModelConfig(BaseModel):
    where_filter: Optional[str] = None
    include_columns: List[str] = []
    exclude_columns: List[str] = []


class TDatadiffConfig(BaseModel):
    prod_database: Optional[str] = None
    prod_schema: Optional[str] = None
    prod_custom_schema: Optional[str] = None
    datasource_id: Optional[int] = None


@attrs.define(frozen=False, init=False)
class DbtParser:
    dbt_runner: Optional[Any]  # dbt.cli.main.dbtRunner if installed
    project_dir: Path
    connection: Dict[str, Any]
    project_dict: Dict[str, Any]
    dev_manifest_obj: ManifestJsonConfig
    prod_manifest_obj: Optional[ManifestJsonConfig]
    dbt_user_id: str
    dbt_version: str
    dbt_project_id: str
    requires_upper: bool
    threads: Optional[int]
    unique_columns: Dict[str, Set[str]]
    profiles_dir: Path

    def __init__(
        self,
        profiles_dir_override: Optional[str] = None,
        project_dir_override: Optional[str] = None,
        state: Optional[str] = None,
    ) -> None:
        super().__init__()

        try_set_dbt_flags()
        self.dbt_runner = try_get_dbt_runner()
        self.project_dir = Path(project_dir_override or default_project_dir())
        self.connection = {}
        self.project_dict = self.get_project_dict()
        self.dev_manifest_obj = self.get_manifest_obj(self.project_dir / MANIFEST_PATH)
        self.prod_manifest_obj = None
        if state:
            self.prod_manifest_obj = self.get_manifest_obj(Path(state))

        self.dbt_user_id = self.dev_manifest_obj.metadata.user_id
        self.dbt_version = self.dev_manifest_obj.metadata.dbt_version
        self.dbt_project_id = self.dev_manifest_obj.metadata.project_id
        self.requires_upper = False
        self.threads = None
        self.unique_columns = self.get_unique_columns()

        if profiles_dir_override:
            self.profiles_dir = Path(profiles_dir_override)
        elif parse_version(self.dbt_version) < parse_version("1.3.0"):
            self.profiles_dir = legacy_profiles_dir()
        else:
            self.profiles_dir = default_profiles_dir()

    def get_datadiff_config(self) -> TDatadiffConfig:
        data_diff_vars = self.project_dict.get("vars", {}).get("data_diff", {})
        prod_database = data_diff_vars.get("prod_database")
        prod_schema = data_diff_vars.get("prod_schema")
        prod_custom_schema = data_diff_vars.get("prod_custom_schema")
        datasource_id = data_diff_vars.get("datasource_id")
        config = TDatadiffConfig(
            prod_database=prod_database,
            prod_schema=prod_schema,
            prod_custom_schema=prod_custom_schema,
            datasource_id=datasource_id,
        )
        logger.info(f"config: {config}")
        return config

    def get_datadiff_model_config(self, model_meta: dict) -> TDatadiffModelConfig:
        where_filter = None
        include_columns = []
        exclude_columns = []

        if "datafold" in model_meta and "datadiff" in model_meta["datafold"]:
            config = model_meta["datafold"]["datadiff"]
            where_filter = config.get("filter")
            include_columns = config.get("include_columns") or []
            exclude_columns = config.get("exclude_columns") or []

        return TDatadiffModelConfig(
            where_filter=where_filter, include_columns=include_columns, exclude_columns=exclude_columns
        )

    def get_models(self, dbt_selection: Optional[str] = None):
        dbt_version = parse_version(self.dbt_version)
        if dbt_selection:
            if (dbt_version.major, dbt_version.minor) >= (1, 5):
                if self.dbt_runner:
                    return self.get_dbt_selection_models(dbt_selection)
                # edge case if running data-diff from a separate env than dbt (likely local development)
                else:
                    raise DataDiffDbtCoreNoRunnerError(
                        "data-diff is using a dbt-core version < 1.5, update the environment's dbt-core version via pip install 'dbt-core>=1.5' in order to use `--select`"
                    )
            else:
                # Naively get node named <dbt_selection>
                logger.warning(
                    f"Full `--select` support requires dbt >= 1.5. Naively searching for a single model with name: '{dbt_selection}'."
                )
                return self.get_simple_model_selection(dbt_selection)
        else:
            return self.get_run_results_models()

    def get_dbt_selection_models(self, dbt_selection: str) -> List[str]:
        # log level and format settings needed to prevent dbt from printing to stdout
        # ls command is used to get the list of model unique_ids
        results = self.dbt_runner.invoke(
            [
                "--log-format",
                "json",
                "--log-level",
                "none",
                "ls",
                "--select",
                dbt_selection,
                "--resource-type",
                "model",
                "--output",
                "json",
                "--output-keys",
                "unique_id",
                "--project-dir",
                self.project_dir,
            ]
        )
        if results.exception:
            raise results.exception

        if results.success and results.result:
            model_list = [json.loads(model)["unique_id"] for model in results.result]
            models = [self.dev_manifest_obj.nodes.get(x) for x in model_list]
            return models

        if not results.result:
            raise DataDiffDbtSelectNoMatchingModelsError(f"No dbt models found for `--select {dbt_selection}`")

        logger.debug(str(results))
        raise DataDiffDbtSelectUnexpectedError("Encountered an unexpected error while finding `--select` models")

    def get_simple_model_selection(self, dbt_selection: str):
        model_nodes = dict(filter(lambda item: item[0].startswith("model."), self.dev_manifest_obj.nodes.items()))
        model_unique_key_list = [k for k, v in model_nodes.items() if v.name == dbt_selection]

        # name *should* always be unique, but just in case:
        if len(model_unique_key_list) > 1:
            logger.warning(
                f"Found more than one model with name '{dbt_selection}' {model_unique_key_list}, using the first one."
            )
        elif len(model_unique_key_list) < 1:
            raise DataDiffSimpleSelectNotFound(
                f"Did not find a model node with name '{dbt_selection}' in the manifest."
            )

        model = model_nodes.get(model_unique_key_list[0])

        return [model]

    def get_run_results_models(self) -> List[ManifestJsonConfig.Nodes]:
        with open(self.project_dir / RUN_RESULTS_PATH) as run_results:
            logger.info(f"Parsing file {RUN_RESULTS_PATH}")
            run_results_dict = json.load(run_results)
        run_results_validated = RunResultsJsonConfig.parse_obj(run_results_dict)

        dbt_version = parse_version(run_results_validated.metadata.dbt_version)

        if dbt_version < parse_version(LOWER_DBT_V):
            raise DataDiffDbtRunResultsVersionError(
                f"Found dbt: v{dbt_version} Expected the dbt project's version to be >= {LOWER_DBT_V}"
            )
        if dbt_version >= parse_version(UPPER_DBT_V):
            logger.warning(
                f"{dbt_version} is a recent version of dbt and may not be fully tested with data-diff! \nPlease report any issues to https://github.com/datafold/data-diff/issues"
            )

        success_models = [x.unique_id for x in run_results_validated.results if x.status == x.Status.success]

        models = [self.dev_manifest_obj.nodes.get(x) for x in success_models]
        if not models:
            raise DataDiffDbtNoSuccessfulModelsInRunError(
                "Expected > 0 successful models runs from the last dbt command."
            )

        return models

    def get_manifest_obj(self, path: Path) -> ManifestJsonConfig:
        with open(path) as manifest:
            logger.info(f"Parsing file {path}")
            manifest_dict = json.load(manifest)
            manifest_obj = ManifestJsonConfig.parse_obj(manifest_dict)
        return manifest_obj

    def get_project_dict(self):
        with open(self.project_dir / PROJECT_FILE) as project:
            logger.info(f"Parsing file {PROJECT_FILE}")
            project_dict = yaml.safe_load(project)
        return project_dict

    def get_connection_creds(self) -> Tuple[Dict[str, str], str]:
        profiles_path = self.profiles_dir / PROFILES_FILE
        with open(profiles_path) as profiles:
            logger.info(f"Parsing file {profiles_path}")
            profiles = yaml.safe_load(profiles)

        dbt_profile_var = self.project_dict.get("profile")

        profile = get_from_dict_with_raise(
            profiles,
            dbt_profile_var,
            DataDiffDbtProfileNotFoundError(f"No profile '{dbt_profile_var}' found in '{profiles_path}'."),
        )
        profile_target = get_from_dict_with_raise(
            profile,
            "target",
            DataDiffDbtProfileNotFoundError(f"No target found in profile '{dbt_profile_var}' in '{profiles_path}'."),
        )

        # some use an env var in target:
        rendered_profile_target = ProfileRenderer().render_data(profile_target)

        outputs = get_from_dict_with_raise(
            profile,
            "outputs",
            DataDiffDbtProfileNotFoundError(f"No outputs found in profile '{dbt_profile_var}' in '{profiles_path}'."),
        )
        credentials = get_from_dict_with_raise(
            outputs,
            rendered_profile_target,
            DataDiffDbtProfileNotFoundError(
                f"No credentials found for target '{rendered_profile_target}' in profile '{dbt_profile_var}' in '{profiles_path}'."
            ),
        )
        conn_type = get_from_dict_with_raise(
            credentials,
            "type",
            DataDiffDbtProfileNotFoundError(
                f"No type found for target '{rendered_profile_target}' in profile '{dbt_profile_var}' in '{profiles_path}'."
            ),
        )
        conn_type = conn_type.lower()

        # resolve any jinja
        return ProfileRenderer().render_data(credentials), conn_type

    def set_connection(self):
        credentials, conn_type = self.get_connection_creds()
        self.set_casing_policy_for(conn_type)

        if conn_type == "snowflake":
            conn_info = {
                "driver": conn_type,
                "user": credentials.get("user"),
                "account": credentials.get("account"),
                "database": credentials.get("database"),
                "warehouse": credentials.get("warehouse"),
                "role": credentials.get("role"),
                "schema": credentials.get("schema"),
                "insecure_mode": credentials.get("insecure_mode", False),
                "client_session_keep_alive": credentials.get("client_session_keep_alive", False),
            }
            self.threads = credentials.get("threads")

            if credentials.get("private_key_path") is not None:
                if credentials.get("password") is not None:
                    raise DataDiffDbtSnowflakeSetConnectionError("Cannot use password and key at the same time")
                conn_info["key"] = credentials.get("private_key_path")
                conn_info["private_key_passphrase"] = credentials.get("private_key_passphrase")
            elif credentials.get("authenticator") is not None:
                conn_info["authenticator"] = credentials.get("authenticator")
                conn_info["password"] = credentials.get("password")
            elif credentials.get("password") is not None:
                conn_info["password"] = credentials.get("password")
            else:
                raise DataDiffDbtSnowflakeSetConnectionError("Snowflake: unsupported auth method")
        elif conn_type == "bigquery":
            supported_methods = ["oauth", "service-account"]
            method = credentials.get("method")
            # there are many connection types https://docs.getdbt.com/reference/warehouse-setups/bigquery-setup#oauth-via-gcloud
            # this assumes that the user is auth'd via `gcloud auth application-default login`
            if method not in supported_methods:
                raise DataDiffDbtBigQueryUnsupportedMethodError(
                    f"Method: {method} is not in the current methods supported for Big Query ({supported_methods})."
                )

            conn_info = {
                "driver": conn_type,
<<<<<<< HEAD
                "project": credentials.get("project"),
                "dataset": credentials.get("dataset"),
                "impersonate_service_account": credentials.get("impersonate_service_account"),
=======
                "project": credentials.get("project") or credentials.get("database"),
                "dataset": credentials.get("dataset") or credentials.get("schema"),
>>>>>>> 435e7c02
            }

            self.threads = credentials.get("threads")
            if method == supported_methods[1]:
                conn_info["keyfile"] = credentials.get("keyfile")

        elif conn_type == "duckdb":
            conn_info = {
                "driver": conn_type,
                "filepath": credentials.get("path"),
            }
        elif conn_type == "redshift":
            if (credentials.get("pass") is None and credentials.get("password") is None) or credentials.get(
                "method"
            ) == "iam":
                raise DataDiffDbtRedshiftPasswordOnlyError(
                    "Only password authentication is currently supported for Redshift."
                )
            conn_info = {
                "driver": conn_type,
                "host": credentials.get("host"),
                "user": credentials.get("user"),
                "password": credentials.get("password") or credentials.get("pass"),
                "port": credentials.get("port"),
                "dbname": credentials.get("dbname") or credentials.get("database"),
            }
            self.threads = credentials.get("threads")
        elif conn_type == "databricks":
            conn_info = {
                "driver": conn_type,
                "catalog": credentials.get("catalog") or credentials.get("database"),
                "server_hostname": credentials.get("host"),
                "http_path": credentials.get("http_path"),
                "schema": credentials.get("schema"),
                "access_token": credentials.get("token"),
            }
            self.threads = credentials.get("threads")
        elif conn_type == "postgres":
            conn_info = {
                "driver": "postgresql",
                "host": credentials.get("host"),
                "user": credentials.get("user"),
                "password": credentials.get("password") or credentials.get("pass"),
                "port": credentials.get("port"),
                "dbname": credentials.get("dbname") or credentials.get("database"),
            }
            self.threads = credentials.get("threads")
        else:
            raise DataDiffDbtConnectionNotImplementedError(f"Provider {conn_type} is not yet supported for dbt diffs")

        self.connection = conn_info

    def get_pk_from_model(self, node, unique_columns: dict, pk_tag: str) -> List[str]:
        try:
            # Get a set of all the column names
            column_names = {name for name, params in node.columns.items()}
            # Check if the tag is present on a table level
            if pk_tag in node.meta:
                # Get all the PKs that are also present as a column
                pks = [pk for pk in pk_tag in node.meta[pk_tag] if pk in column_names]
                if pks:
                    # If there are any left, return it
                    logger.debug("Found PKs via Table META: " + str(pks))
                    return pks

            from_meta = [name for name, params in node.columns.items() if pk_tag in params.meta] or None
            if from_meta:
                logger.debug("Found PKs via META: " + str(from_meta))
                return from_meta

            from_tags = [name for name, params in node.columns.items() if pk_tag in params.tags] or None
            if from_tags:
                logger.debug("Found PKs via Tags: " + str(from_tags))
                return from_tags
            if node.unique_id in unique_columns:
                from_uniq = unique_columns.get(node.unique_id)
                if from_uniq is not None:
                    logger.debug("Found PKs via Uniqueness tests: " + str(from_uniq))
                    return list(from_uniq)

        except (KeyError, IndexError, TypeError) as e:
            raise e

        logger.debug("Found no PKs")
        return []

    def get_unique_columns(self) -> Dict[str, Set[str]]:
        manifest = self.dev_manifest_obj
        cols_by_uid = defaultdict(set)
        for node in manifest.nodes.values():
            try:
                if not (node.resource_type == "test" and hasattr(node, "test_metadata")):
                    continue

                if not node.depends_on or not node.depends_on.nodes:
                    continue

                uid = node.depends_on.nodes[0]

                # sources can have tests and are not in manifest.nodes
                # skip as source unique columns are not needed
                if uid.startswith("source."):
                    continue

                model_node = manifest.nodes[uid]
                if node.test_metadata:
                    if node.test_metadata.name == "unique":
                        column_name: str = node.test_metadata.kwargs["column_name"]
                        for col in self._parse_concat_pk_definition(column_name):
                            if model_node is None or col in model_node.columns:
                                # skip anything that is not a column.
                                # for example, string literals used in concat
                                # like "pk1 || '-' || pk2"
                                cols_by_uid[uid].add(col)

                    elif node.test_metadata.name == "unique_combination_of_columns":
                        for col in node.test_metadata.kwargs["combination_of_columns"]:
                            cols_by_uid[uid].add(col)

            except (KeyError, IndexError, TypeError) as e:
                logger.warning("Failure while finding unique cols: %s", e)

        return cols_by_uid

    def _parse_concat_pk_definition(self, definition: str) -> List[str]:
        definition = definition.strip()
        if definition.lower().startswith("concat(") and definition.endswith(")"):
            definition = definition[7:-1]  # Removes concat( and )
            columns = definition.split(",")
        else:
            columns = definition.split("||")

        stripped_columns = [col.strip('" ()') for col in columns]
        return stripped_columns

    def set_casing_policy_for(self, connection_type: str):
        """
        Set casing policy for identifiers: database, schema, table, column, etc.
        Correct policy depends on the type of the database, because some databases (e.g. Snowflake)
        use upper case identifiers by default, while others (e.g. Postgres) use lower case.
        """
        self.requires_upper = connection_type == "snowflake"<|MERGE_RESOLUTION|>--- conflicted
+++ resolved
@@ -1,17 +1,16 @@
+import json
 from argparse import Namespace
 from collections import defaultdict
-import json
 from pathlib import Path
-from typing import Any, List, Dict, Tuple, Set, Optional
+from typing import Any, Dict, List, Optional, Set, Tuple
 
 import attrs
 import yaml
+from dbt.config.renderer import ProfileRenderer
+from packaging.version import parse as parse_version
 from pydantic import BaseModel
 
-from packaging.version import parse as parse_version
-from dbt.config.renderer import ProfileRenderer
 from data_diff.dbt_config_validators import ManifestJsonConfig, RunResultsJsonConfig
-
 from data_diff.errors import (
     DataDiffDbtBigQueryUnsupportedMethodError,
     DataDiffDbtConnectionNotImplementedError,
@@ -25,9 +24,7 @@
     DataDiffDbtSnowflakeSetConnectionError,
     DataDiffSimpleSelectNotFound,
 )
-
-from data_diff.utils import getLogger, get_from_dict_with_raise
-
+from data_diff.utils import get_from_dict_with_raise, getLogger
 
 logger = getLogger(__name__)
 
@@ -376,14 +373,9 @@
 
             conn_info = {
                 "driver": conn_type,
-<<<<<<< HEAD
                 "project": credentials.get("project"),
                 "dataset": credentials.get("dataset"),
                 "impersonate_service_account": credentials.get("impersonate_service_account"),
-=======
-                "project": credentials.get("project") or credentials.get("database"),
-                "dataset": credentials.get("dataset") or credentials.get("schema"),
->>>>>>> 435e7c02
             }
 
             self.threads = credentials.get("threads")
